import logging
import jax.numpy as jnp
import jax 
from jax.scipy.special import logsumexp
import pandas as pd
import time
from scipy.stats import norm
from sinkhorn_functions import (compute_cost_matrix_coulomb_jax, compute_cost_matrix_quadratic_jax,
                                 remove_tensor_sum, coupling_tensor, tensor_marginals, compute_error)
from multiprocessing import Pool

# Set up logging configuration
logging.basicConfig(level=logging.INFO, format='%(asctime)s - %(levelname)s - %(message)s')

# Create a range of values for x
x = jnp.linspace(-5, 5, 100)

# Define Gaussian distributions for each marginal
mu_1 = norm.pdf(x, loc=1.5, scale=0.5)
mu_2 = norm.pdf(x, loc=2.5, scale=0.9)
mu_3 = norm.pdf(x, loc=2, scale=0.6)
mu_4 = norm.pdf(x, loc=3, scale=0.8)
mu_5 = norm.pdf(x, loc=2.75, scale=0.7)

# Normalize the distributions so that they sum to 1
mu_1 = mu_1 / mu_1.sum()
mu_2 = mu_2 / mu_2.sum()
mu_3 = mu_3 / mu_3.sum()
mu_4 = mu_4 / mu_4.sum()
mu_5 = mu_5 / mu_5.sum()

<<<<<<< HEAD
# Set up Dask client to use the local scheduler
client = Client(n_workers=128)
logging.info(f'Dask client set up with {client.ncores()} cores.')

# Function to compute the Coulomb cost matrix using JAX
@partial(jax.jit, static_argnums=[1])
def compute_cost_matrix_coulomb_jax(x, N):
    logging.info(f'Starting computation of Coulomb cost matrix for {N} marginals')
    
    n = x.shape[0]
    ns = (n,) * N  # Create a tuple with N elements, each of size n
    total_cost = jnp.zeros(ns)  # Initialize the total cost tensor with zeros

    # Define the Coulomb pairwise cost function
    def coulumb_pairwise(x, y):
        diff = jnp.abs(x - y)
        return jnp.where(diff != 0, 1 / diff, jnp.inf)  # Avoid division by zero by returning infinity

    # Loop over all pairs of marginals to compute pairwise costs
    for i in range(N):
        for j in range(i + 1, N):
            cost_m = jax.vmap(lambda x_: jax.vmap(lambda y_: coulumb_pairwise(x_, y_))(x))(x)
            axis = list(range(i)) + list(range(i+1, j)) + list(range(j + 1, N))
            total_cost += jnp.expand_dims(cost_m, axis=axis)  # Add the computed cost to the total cost tensor

    logging.info(f'Finished computation of Coulomb cost matrix for {N} marginals')
    return total_cost

# Function to compute the Quadratic cost matrix using JAX
@partial(jax.jit, static_argnums=[1])
def compute_cost_matrix_quadratic_jax(x, N):
    logging.info(f'Starting computation of Quadratic cost matrix for {N} marginals')
    
    n = x.shape[0]
    ns = (n,) * N  # Create a tuple with N elements, each of size n
    total_cost = jnp.zeros(ns)  # Initialize the total cost tensor with zeros

    # Define the Quadratic pairwise cost function
    def coulumb_pairwise(x, y):
        diff = jnp.abs(x - y)
        return jnp.where(diff != 0, diff**2, 0)  # Return squared differences for non-zero differences

    # Loop over all pairs of marginals to compute pairwise costs
    for i in range(N):
        for j in range(i + 1, N):
            cost_m = jax.vmap(lambda x_: jax.vmap(lambda y_: coulumb_pairwise(x_, y_))(x))(x)
            axis = list(range(i)) + list(range(i+1, j)) + list(range(j + 1, N))
            total_cost += jnp.expand_dims(cost_m, axis=axis)  # Add the computed cost to the total cost tensor

    logging.info(f'Finished computation of Quadratic cost matrix for {N} marginals')
    return total_cost

# Function to remove the tensor sum, used for Sinkhorn iterations
@jax.jit
def remove_tensor_sum(c, u):
    k = len(u)
    for i in range(k):
        c -= jnp.expand_dims(u[i], axis=list(range(i)) + list(range(i + 1, k)))  # Subtract potential u from cost
    return c

# Function to compute the coupling tensor from the potentials and cost matrix
@jax.jit
def coupling_tensor(potentials, cost_t, epsilon) -> jnp.ndarray:
    return jnp.exp(-remove_tensor_sum(cost_t, potentials) / epsilon)  # Exponential to get the coupling tensor

# Function to compute the marginal of the coupling tensor along a given axis
def tensor_marginal(coupling: jnp.ndarray, slice_index: int) -> jnp.ndarray:
    k = coupling.ndim
    axis = list(range(slice_index)) + list(range(slice_index + 1, k))
    return coupling.sum(axis=axis)  # Sum over all axes except the one corresponding to the marginal

# Function to compute all marginals of the coupling tensor
@jax.jit
def tensor_marginals(tensor):
    return tuple(tensor_marginal(tensor, ix) for ix in range(tensor.ndim))

# Function to compute the error between the target and computed marginals
@jax.jit
def compute_error(potentials, marginals, cost, epsilon):
    coupl_tensor = coupling_tensor(potentials, cost, epsilon)
    computed_marginals = tensor_marginals(coupl_tensor)
    errors = jnp.array([
        jnp.sum(jnp.abs(marginal - computed_marginal))
        for marginal, computed_marginal in zip(marginals, computed_marginals)
    ])
    return errors  # Return the array of errors for each marginal

# Implementation of the Sinkhorn algorithm using log-sum-exp stabilization
=======
# Define the Sinkhorn algorithm
>>>>>>> 32467794
def sinkhorn_logsumexp(marginals, c, reg, precision=1e-3, max_iters=20000):
    start_time = time.time()
    N = len(marginals)
    n = marginals[0].shape[0]

    logging.info(f'Starting Sinkhorn algorithm with regularization = {reg}, precision = {precision}, max_iters = {max_iters}')

    potentials = [jnp.zeros(n) for i in range(N)]

    def body_fn(var):
        (potentials, iter, errors) = var

        errors = jax.lax.cond(
            iter % 200 == 0,
            lambda: compute_error(potentials, marginals, c, reg),
            lambda: errors
        )

        iter += 1

        for i in range(N):
            axis = list(range(i)) + list(range(i + 1, N))
            lse = logsumexp(remove_tensor_sum(c, potentials) / -reg, axis=axis)
            potentials[i] += reg * jnp.log(marginals[i]) - reg * lse
        return potentials, iter, errors

    potentials, iter, errors = jax.lax.while_loop(
        lambda var: jnp.logical_and(jnp.max(var[2]) > precision, var[1] <= max_iters),
        lambda var: body_fn(var),
        (potentials, 0, jnp.full(N, jnp.inf))
    )

    P = coupling_tensor(potentials, c, reg)

    log_data = {
        'steps': iter,
        'time': time.time() - start_time,
        'errors': errors,
    }

    logging.info(f'Sinkhorn algorithm completed in {log_data["steps"]} iterations')
    logging.info(f'Time taken: {log_data["time"]:.2f} seconds')
    logging.info(f'Final errors: {log_data["errors"]}')

    return P, log_data

# Define the function to run Sinkhorn experiments
def run_sinkhorn_experiment(cost_fn, marginals, reg):
    logging.info(f'Starting Sinkhorn for regularization {reg} with cost function {cost_fn.__name__}')
    P, log_data = sinkhorn_logsumexp(marginals, cost_fn, reg)
    logging.info(f'Finished Sinkhorn run for regularization {reg} with cost function {cost_fn.__name__}')
    return {
        'regularization': reg,
        'cost_type': cost_fn.__name__.split('_')[-1].capitalize(),
        'marginals': [marginal.tolist() for marginal in marginals],
        'steps': log_data['steps'],
        'time': log_data['time'],
        'errors': log_data['errors']
    }

# Named functions for cost matrices
def cost_fn_coulomb_2():
    return compute_cost_matrix_coulomb_jax(x, 2)

def cost_fn_coulomb_3():
    return compute_cost_matrix_coulomb_jax(x, 3)

def cost_fn_quadratic_2():
    return compute_cost_matrix_quadratic_jax(x, 2)

def cost_fn_quadratic_3():
    return compute_cost_matrix_quadratic_jax(x, 3)

# Function to parallelize experiments
def parallelize_experiments(cost_functions, marginals, regularization):
    tasks = [(cost_fn, marginals, reg) for cost_fn in cost_functions for reg in regularization]
    
    with Pool() as pool:
        results = pool.starmap(run_sinkhorn_experiment, tasks)
    
    return results

if __name__ == '__main__':
    regularization = [10, 1, 0.5, 1e-01, 1e-02, 1e-03, 1e-04]
    marginals = [mu_1, mu_2, mu_3]
    
    cost_functions = [
        cost_fn_coulomb_2,
        cost_fn_coulomb_3,
        cost_fn_quadratic_2,
        cost_fn_quadratic_3
    ]

    # Parallelize the Sinkhorn experiments
    results = parallelize_experiments(cost_functions, marginals, regularization)

    # Process and save results
    results_df = pd.DataFrame(results)
    results_df.to_csv('sinkhorn_results.csv', index=False)
    logging.info('Results have been saved to sinkhorn_results.csv')<|MERGE_RESOLUTION|>--- conflicted
+++ resolved
@@ -29,98 +29,7 @@
 mu_4 = mu_4 / mu_4.sum()
 mu_5 = mu_5 / mu_5.sum()
 
-<<<<<<< HEAD
-# Set up Dask client to use the local scheduler
-client = Client(n_workers=128)
-logging.info(f'Dask client set up with {client.ncores()} cores.')
-
-# Function to compute the Coulomb cost matrix using JAX
-@partial(jax.jit, static_argnums=[1])
-def compute_cost_matrix_coulomb_jax(x, N):
-    logging.info(f'Starting computation of Coulomb cost matrix for {N} marginals')
-    
-    n = x.shape[0]
-    ns = (n,) * N  # Create a tuple with N elements, each of size n
-    total_cost = jnp.zeros(ns)  # Initialize the total cost tensor with zeros
-
-    # Define the Coulomb pairwise cost function
-    def coulumb_pairwise(x, y):
-        diff = jnp.abs(x - y)
-        return jnp.where(diff != 0, 1 / diff, jnp.inf)  # Avoid division by zero by returning infinity
-
-    # Loop over all pairs of marginals to compute pairwise costs
-    for i in range(N):
-        for j in range(i + 1, N):
-            cost_m = jax.vmap(lambda x_: jax.vmap(lambda y_: coulumb_pairwise(x_, y_))(x))(x)
-            axis = list(range(i)) + list(range(i+1, j)) + list(range(j + 1, N))
-            total_cost += jnp.expand_dims(cost_m, axis=axis)  # Add the computed cost to the total cost tensor
-
-    logging.info(f'Finished computation of Coulomb cost matrix for {N} marginals')
-    return total_cost
-
-# Function to compute the Quadratic cost matrix using JAX
-@partial(jax.jit, static_argnums=[1])
-def compute_cost_matrix_quadratic_jax(x, N):
-    logging.info(f'Starting computation of Quadratic cost matrix for {N} marginals')
-    
-    n = x.shape[0]
-    ns = (n,) * N  # Create a tuple with N elements, each of size n
-    total_cost = jnp.zeros(ns)  # Initialize the total cost tensor with zeros
-
-    # Define the Quadratic pairwise cost function
-    def coulumb_pairwise(x, y):
-        diff = jnp.abs(x - y)
-        return jnp.where(diff != 0, diff**2, 0)  # Return squared differences for non-zero differences
-
-    # Loop over all pairs of marginals to compute pairwise costs
-    for i in range(N):
-        for j in range(i + 1, N):
-            cost_m = jax.vmap(lambda x_: jax.vmap(lambda y_: coulumb_pairwise(x_, y_))(x))(x)
-            axis = list(range(i)) + list(range(i+1, j)) + list(range(j + 1, N))
-            total_cost += jnp.expand_dims(cost_m, axis=axis)  # Add the computed cost to the total cost tensor
-
-    logging.info(f'Finished computation of Quadratic cost matrix for {N} marginals')
-    return total_cost
-
-# Function to remove the tensor sum, used for Sinkhorn iterations
-@jax.jit
-def remove_tensor_sum(c, u):
-    k = len(u)
-    for i in range(k):
-        c -= jnp.expand_dims(u[i], axis=list(range(i)) + list(range(i + 1, k)))  # Subtract potential u from cost
-    return c
-
-# Function to compute the coupling tensor from the potentials and cost matrix
-@jax.jit
-def coupling_tensor(potentials, cost_t, epsilon) -> jnp.ndarray:
-    return jnp.exp(-remove_tensor_sum(cost_t, potentials) / epsilon)  # Exponential to get the coupling tensor
-
-# Function to compute the marginal of the coupling tensor along a given axis
-def tensor_marginal(coupling: jnp.ndarray, slice_index: int) -> jnp.ndarray:
-    k = coupling.ndim
-    axis = list(range(slice_index)) + list(range(slice_index + 1, k))
-    return coupling.sum(axis=axis)  # Sum over all axes except the one corresponding to the marginal
-
-# Function to compute all marginals of the coupling tensor
-@jax.jit
-def tensor_marginals(tensor):
-    return tuple(tensor_marginal(tensor, ix) for ix in range(tensor.ndim))
-
-# Function to compute the error between the target and computed marginals
-@jax.jit
-def compute_error(potentials, marginals, cost, epsilon):
-    coupl_tensor = coupling_tensor(potentials, cost, epsilon)
-    computed_marginals = tensor_marginals(coupl_tensor)
-    errors = jnp.array([
-        jnp.sum(jnp.abs(marginal - computed_marginal))
-        for marginal, computed_marginal in zip(marginals, computed_marginals)
-    ])
-    return errors  # Return the array of errors for each marginal
-
-# Implementation of the Sinkhorn algorithm using log-sum-exp stabilization
-=======
 # Define the Sinkhorn algorithm
->>>>>>> 32467794
 def sinkhorn_logsumexp(marginals, c, reg, precision=1e-3, max_iters=20000):
     start_time = time.time()
     N = len(marginals)
